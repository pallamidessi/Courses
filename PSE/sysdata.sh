--- conflicted
+++ resolved
@@ -52,10 +52,7 @@
 PID5=`grep $VAL5 test1.txt |expand |  tr -s " " | cut -f 3 -d "/"`
 NOMVAL5=`grep $PID5 test1.txt | grep Name |expand | tr -s ' '  | cut -f 2 -d' '`
 
-<<<<<<< HEAD
-
-=======
->>>>>>> ab403fe7
+
 
 if [ "$NOMVAL1" =  "0" ]
 	then 
@@ -110,11 +107,9 @@
 	fi		
 
 
-<<<<<<< HEAD
-echo "\033[32m instant taille en kiloctet \033[0m "
-=======
+
 echo "\033[32m instant      taille en kiloctet \033[0m "
->>>>>>> ab403fe7
+
 
 if [ -d /proc/$PID  ]
 	then
